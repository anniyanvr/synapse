--- conflicted
+++ resolved
@@ -414,7 +414,6 @@
                             Codes.THREEPID_DENIED,
                         )
 
-<<<<<<< HEAD
                     existingUid = yield self.store.get_user_id_by_threepid(
                         medium, address,
                     )
@@ -504,8 +503,6 @@
                 assigned_user_id=registered_user_id,
             )
 
-=======
->>>>>>> 8f9ce1a8
         if registered_user_id is not None:
             logger.info(
                 "Already registered user ID %r for this session",
