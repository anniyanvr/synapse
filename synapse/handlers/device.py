# -*- coding: utf-8 -*-
# Copyright 2016 OpenMarket Ltd
#
# Licensed under the Apache License, Version 2.0 (the "License");
# you may not use this file except in compliance with the License.
# You may obtain a copy of the License at
#
#     http://www.apache.org/licenses/LICENSE-2.0
#
# Unless required by applicable law or agreed to in writing, software
# distributed under the License is distributed on an "AS IS" BASIS,
# WITHOUT WARRANTIES OR CONDITIONS OF ANY KIND, either express or implied.
# See the License for the specific language governing permissions and
# limitations under the License.
import logging

from six import iteritems, itervalues

from twisted.internet import defer

from synapse.api import errors
from synapse.api.constants import EventTypes
from synapse.api.errors import (
    FederationDeniedError,
    HttpResponseException,
    RequestSendFailed,
)
from synapse.types import RoomStreamToken, get_domain_from_id
from synapse.util import stringutils
from synapse.util.async_helpers import Linearizer
from synapse.util.caches.expiringcache import ExpiringCache
from synapse.util.metrics import measure_func
from synapse.util.retryutils import NotRetryingDestination

from ._base import BaseHandler

logger = logging.getLogger(__name__)


class DeviceHandler(BaseHandler):
    def __init__(self, hs):
        super(DeviceHandler, self).__init__(hs)

        self.hs = hs
        self.state = hs.get_state_handler()
        self._auth_handler = hs.get_auth_handler()
        self.federation_sender = hs.get_federation_sender()

        self._edu_updater = DeviceListEduUpdater(hs, self)

        federation_registry = hs.get_federation_registry()

        federation_registry.register_edu_handler(
            "m.device_list_update", self._edu_updater.incoming_device_list_update,
        )
        federation_registry.register_query_handler(
            "user_devices", self.on_federation_query_user_devices,
        )

        hs.get_distributor().observe("user_left_room", self.user_left_room)

    @defer.inlineCallbacks
    def check_device_registered(self, user_id, device_id,
                                initial_device_display_name=None):
        """
        If the given device has not been registered, register it with the
        supplied display name.

        If no device_id is supplied, we make one up.

        Args:
            user_id (str):  @user:id
            device_id (str | None): device id supplied by client
            initial_device_display_name (str | None): device display name from
                 client
        Returns:
            str: device id (generated if none was supplied)
        """
        if device_id is not None:
            new_device = yield self.store.store_device(
                user_id=user_id,
                device_id=device_id,
                initial_device_display_name=initial_device_display_name,
            )
            if new_device:
                yield self.notify_device_update(user_id, [device_id])
            defer.returnValue(device_id)

        # if the device id is not specified, we'll autogen one, but loop a few
        # times in case of a clash.
        attempts = 0
        while attempts < 5:
            device_id = stringutils.random_string(10).upper()
            new_device = yield self.store.store_device(
                user_id=user_id,
                device_id=device_id,
                initial_device_display_name=initial_device_display_name,
            )
            if new_device:
                yield self.notify_device_update(user_id, [device_id])
                defer.returnValue(device_id)
            attempts += 1

        raise errors.StoreError(500, "Couldn't generate a device ID.")

    @defer.inlineCallbacks
    def get_devices_by_user(self, user_id):
        """
        Retrieve the given user's devices

        Args:
            user_id (str):
        Returns:
            defer.Deferred: list[dict[str, X]]: info on each device
        """

        device_map = yield self.store.get_devices_by_user(user_id)

        ips = yield self.store.get_last_client_ip_by_device(
            user_id, device_id=None
        )

        devices = list(device_map.values())
        for device in devices:
            _update_device_from_client_ips(device, ips)

        defer.returnValue(devices)

    @defer.inlineCallbacks
    def get_device(self, user_id, device_id):
        """ Retrieve the given device

        Args:
            user_id (str):
            device_id (str):

        Returns:
            defer.Deferred: dict[str, X]: info on the device
        Raises:
            errors.NotFoundError: if the device was not found
        """
        try:
            device = yield self.store.get_device(user_id, device_id)
        except errors.StoreError:
            raise errors.NotFoundError
        ips = yield self.store.get_last_client_ip_by_device(
            user_id, device_id,
        )
        _update_device_from_client_ips(device, ips)
        defer.returnValue(device)

    @defer.inlineCallbacks
    def delete_device(self, user_id, device_id):
        """ Delete the given device

        Args:
            user_id (str):
            device_id (str):

        Returns:
            defer.Deferred:
        """

        try:
            yield self.store.delete_device(user_id, device_id)
        except errors.StoreError as e:
            if e.code == 404:
                # no match
                pass
            else:
                raise

        yield self._auth_handler.delete_access_tokens_for_user(
            user_id, device_id=device_id,
        )

        yield self.store.delete_e2e_keys_by_device(
            user_id=user_id, device_id=device_id
        )

        yield self.notify_device_update(user_id, [device_id])

    @defer.inlineCallbacks
    def delete_all_devices_for_user(self, user_id, except_device_id=None):
        """Delete all of the user's devices

        Args:
            user_id (str):
            except_device_id (str|None): optional device id which should not
                be deleted

        Returns:
            defer.Deferred:
        """
        device_map = yield self.store.get_devices_by_user(user_id)
        device_ids = list(device_map)
        if except_device_id is not None:
            device_ids = [d for d in device_ids if d != except_device_id]
        yield self.delete_devices(user_id, device_ids)

    @defer.inlineCallbacks
    def delete_devices(self, user_id, device_ids):
        """ Delete several devices

        Args:
            user_id (str):
            device_ids (List[str]): The list of device IDs to delete

        Returns:
            defer.Deferred:
        """

        try:
            yield self.store.delete_devices(user_id, device_ids)
        except errors.StoreError as e:
            if e.code == 404:
                # no match
                pass
            else:
                raise

        # Delete access tokens and e2e keys for each device. Not optimised as it is not
        # considered as part of a critical path.
        for device_id in device_ids:
            yield self._auth_handler.delete_access_tokens_for_user(
                user_id, device_id=device_id,
            )
            yield self.store.delete_e2e_keys_by_device(
                user_id=user_id, device_id=device_id
            )

        yield self.notify_device_update(user_id, device_ids)

    @defer.inlineCallbacks
    def update_device(self, user_id, device_id, content):
        """ Update the given device

        Args:
            user_id (str):
            device_id (str):
            content (dict): body of update request

        Returns:
            defer.Deferred:
        """

        try:
            yield self.store.update_device(
                user_id,
                device_id,
                new_display_name=content.get("display_name")
            )
            yield self.notify_device_update(user_id, [device_id])
        except errors.StoreError as e:
            if e.code == 404:
                raise errors.NotFoundError()
            else:
                raise

    @measure_func("notify_device_update")
    @defer.inlineCallbacks
    def notify_device_update(self, user_id, device_ids):
        """Notify that a user's device(s) has changed. Pokes the notifier, and
        remote servers if the user is local.
        """
        users_who_share_room = yield self.store.get_users_who_share_room_with_user(
            user_id
        )

        hosts = set()
        if self.hs.is_mine_id(user_id):
            hosts.update(get_domain_from_id(u) for u in users_who_share_room)
            hosts.discard(self.server_name)

        position = yield self.store.add_device_change_to_streams(
            user_id, device_ids, list(hosts)
        )

        for device_id in device_ids:
            logger.debug(
                "Notifying about update %r/%r, ID: %r", user_id, device_id,
                position,
            )

        room_ids = yield self.store.get_rooms_for_user(user_id)

        yield self.notifier.on_new_event(
            "device_list_key", position, rooms=room_ids,
        )

        if hosts:
            logger.info("Sending device list update notif for %r to: %r", user_id, hosts)
            for host in hosts:
                self.federation_sender.send_device_messages(host)

    @measure_func("device.get_user_ids_changed")
    @defer.inlineCallbacks
    def get_user_ids_changed(self, user_id, from_token):
        """Get list of users that have had the devices updated, or have newly
        joined a room, that `user_id` may be interested in.

        Args:
            user_id (str)
            from_token (StreamToken)
        """
        now_token = yield self.hs.get_event_sources().get_current_token()

        room_ids = yield self.store.get_rooms_for_user(user_id)

        # First we check if any devices have changed
        changed = yield self.store.get_user_whose_devices_changed(
            from_token.device_list_key
        )

        # Then work out if any users have since joined
        rooms_changed = self.store.get_rooms_that_changed(room_ids, from_token.room_key)

        member_events = yield self.store.get_membership_changes_for_user(
            user_id, from_token.room_key, now_token.room_key
        )
        rooms_changed.update(event.room_id for event in member_events)

        stream_ordering = RoomStreamToken.parse_stream_token(
            from_token.room_key
        ).stream

        possibly_changed = set(changed)
        possibly_left = set()
        for room_id in rooms_changed:
            current_state_ids = yield self.store.get_current_state_ids(room_id)

            # The user may have left the room
            # TODO: Check if they actually did or if we were just invited.
            if room_id not in room_ids:
                for key, event_id in iteritems(current_state_ids):
                    etype, state_key = key
                    if etype != EventTypes.Member:
                        continue
                    possibly_left.add(state_key)
                continue

            # Fetch the current state at the time.
            try:
                event_ids = yield self.store.get_forward_extremeties_for_room(
                    room_id, stream_ordering=stream_ordering
                )
            except errors.StoreError:
                # we have purged the stream_ordering index since the stream
                # ordering: treat it the same as a new room
                event_ids = []

            # special-case for an empty prev state: include all members
            # in the changed list
            if not event_ids:
                for key, event_id in iteritems(current_state_ids):
                    etype, state_key = key
                    if etype != EventTypes.Member:
                        continue
                    possibly_changed.add(state_key)
                continue

            current_member_id = current_state_ids.get((EventTypes.Member, user_id))
            if not current_member_id:
                continue

            # mapping from event_id -> state_dict
            prev_state_ids = yield self.store.get_state_ids_for_events(event_ids)

            # Check if we've joined the room? If so we just blindly add all the users to
            # the "possibly changed" users.
            for state_dict in itervalues(prev_state_ids):
                member_event = state_dict.get((EventTypes.Member, user_id), None)
                if not member_event or member_event != current_member_id:
                    for key, event_id in iteritems(current_state_ids):
                        etype, state_key = key
                        if etype != EventTypes.Member:
                            continue
                        possibly_changed.add(state_key)
                    break

            # If there has been any change in membership, include them in the
            # possibly changed list. We'll check if they are joined below,
            # and we're not toooo worried about spuriously adding users.
            for key, event_id in iteritems(current_state_ids):
                etype, state_key = key
                if etype != EventTypes.Member:
                    continue

                # check if this member has changed since any of the extremities
                # at the stream_ordering, and add them to the list if so.
                for state_dict in itervalues(prev_state_ids):
                    prev_event_id = state_dict.get(key, None)
                    if not prev_event_id or prev_event_id != event_id:
                        if state_key != user_id:
                            possibly_changed.add(state_key)
                        break

        if possibly_changed or possibly_left:
            users_who_share_room = yield self.store.get_users_who_share_room_with_user(
                user_id
            )

            # Take the intersection of the users whose devices may have changed
            # and those that actually still share a room with the user
            possibly_joined = possibly_changed & users_who_share_room
            possibly_left = (possibly_changed | possibly_left) - users_who_share_room
        else:
            possibly_joined = []
            possibly_left = []

        defer.returnValue({
            "changed": list(possibly_joined),
            "left": list(possibly_left),
        })

    @defer.inlineCallbacks
    def on_federation_query_user_devices(self, user_id):
        stream_id, devices = yield self.store.get_devices_with_keys_by_user(user_id)
        defer.returnValue({
            "user_id": user_id,
            "stream_id": stream_id,
            "devices": devices,
        })

    @defer.inlineCallbacks
    def user_left_room(self, user, room_id):
        user_id = user.to_string()
        room_ids = yield self.store.get_rooms_for_user(user_id)
        if not room_ids:
            # We no longer share rooms with this user, so we'll no longer
            # receive device updates. Mark this in DB.
            yield self.store.mark_remote_user_device_list_as_unsubscribed(user_id)


def _update_device_from_client_ips(device, client_ips):
    ip = client_ips.get((device["user_id"], device["device_id"]), {})
    device.update({
        "last_seen_ts": ip.get("last_seen"),
        "last_seen_ip": ip.get("ip"),
    })


class DeviceListEduUpdater(object):
    "Handles incoming device list updates from federation and updates the DB"

    def __init__(self, hs, device_handler):
        self.store = hs.get_datastore()
        self.federation = hs.get_federation_client()
        self.clock = hs.get_clock()
        self.device_handler = device_handler

        self._remote_edu_linearizer = Linearizer(name="remote_device_list")

        # user_id -> list of updates waiting to be handled.
        self._pending_updates = {}

        # Recently seen stream ids. We don't bother keeping these in the DB,
        # but they're useful to have them about to reduce the number of spurious
        # resyncs.
        self._seen_updates = ExpiringCache(
            cache_name="device_update_edu",
            clock=self.clock,
            max_len=10000,
            expiry_ms=30 * 60 * 1000,
            iterable=True,
        )

    @defer.inlineCallbacks
    def incoming_device_list_update(self, origin, edu_content):
        """Called on incoming device list update from federation. Responsible
        for parsing the EDU and adding to pending updates list.
        """

        user_id = edu_content.pop("user_id")
        device_id = edu_content.pop("device_id")
        stream_id = str(edu_content.pop("stream_id"))  # They may come as ints
        prev_ids = edu_content.pop("prev_id", [])
        prev_ids = [str(p) for p in prev_ids]   # They may come as ints

        if get_domain_from_id(user_id) != origin:
            # TODO: Raise?
            logger.warning(
                "Got device list update edu for %r/%r from %r",
                user_id, device_id, origin,
            )
            return

        room_ids = yield self.store.get_rooms_for_user(user_id)
        if not room_ids:
            # We don't share any rooms with this user. Ignore update, as we
            # probably won't get any further updates.
            logger.warning(
                "Got device list update edu for %r/%r, but don't share a room",
                user_id, device_id,
            )
            return

        logger.debug(
            "Received device list update for %r/%r", user_id, device_id,
        )

        self._pending_updates.setdefault(user_id, []).append(
            (device_id, stream_id, prev_ids, edu_content)
        )

        yield self._handle_device_updates(user_id)

    @measure_func("_incoming_device_list_update")
    @defer.inlineCallbacks
    def _handle_device_updates(self, user_id):
        "Actually handle pending updates."

        with (yield self._remote_edu_linearizer.queue(user_id)):
            pending_updates = self._pending_updates.pop(user_id, [])
            if not pending_updates:
                # This can happen since we batch updates
                return

            for device_id, stream_id, prev_ids, content in pending_updates:
                logger.debug(
                    "Handling update %r/%r, ID: %r, prev: %r ",
                    user_id, device_id, stream_id, prev_ids,
                )

            # Given a list of updates we check if we need to resync. This
            # happens if we've missed updates.
            resync = yield self._need_to_do_resync(user_id, pending_updates)

            logger.debug("Need to re-sync devices for %r? %r", user_id, resync)

            if resync:
                # Fetch all devices for the user.
                origin = get_domain_from_id(user_id)
                try:
                    result = yield self.federation.query_user_devices(origin, user_id)
                except (
                    NotRetryingDestination, RequestSendFailed, HttpResponseException,
                ):
                    # TODO: Remember that we are now out of sync and try again
                    # later
                    logger.warn(
                        "Failed to handle device list update for %s", user_id,
                    )
                    # We abort on exceptions rather than accepting the update
                    # as otherwise synapse will 'forget' that its device list
                    # is out of date. If we bail then we will retry the resync
                    # next time we get a device list update for this user_id.
                    # This makes it more likely that the device lists will
                    # eventually become consistent.
                    return
                except FederationDeniedError as e:
                    logger.info(e)
                    return
                except Exception:
                    # TODO: Remember that we are now out of sync and try again
                    # later
                    logger.exception(
                        "Failed to handle device list update for %s", user_id
                    )
                    return

                stream_id = result["stream_id"]
                devices = result["devices"]

<<<<<<< HEAD
                for device in devices:
                    logger.debug(
                        "Handling resync update %r/%r, ID: %r",
                        user_id, device["device_id"], stream_id,
                    )
=======
                # If the remote server has more than ~1000 devices for this user
                # we assume that something is going horribly wrong (e.g. a bot
                # that logs in and creates a new device every time it tries to
                # send a message).  Maintaining lots of devices per user in the
                # cache can cause serious performance issues as if this request
                # takes more than 60s to complete, internal replication from the
                # inbound federation worker to the synapse master may time out
                # causing the inbound federation to fail and causing the remote
                # server to retry, causing a DoS.  So in this scenario we give
                # up on storing the total list of devices and only handle the
                # delta instead.
                if len(devices) > 1000:
                    logger.warn(
                        "Ignoring device list snapshot for %s as it has >1K devs (%d)",
                        user_id, len(devices)
                    )
                    devices = []
>>>>>>> 9ffadcdb

                yield self.store.update_remote_device_list_cache(
                    user_id, devices, stream_id,
                )
                device_ids = [device["device_id"] for device in devices]
                yield self.device_handler.notify_device_update(user_id, device_ids)
            else:
                # Simply update the single device, since we know that is the only
                # change (because of the single prev_id matching the current cache)
                for device_id, stream_id, prev_ids, content in pending_updates:
                    yield self.store.update_remote_device_list_cache_entry(
                        user_id, device_id, content, stream_id,
                    )

                yield self.device_handler.notify_device_update(
                    user_id, [device_id for device_id, _, _, _ in pending_updates]
                )

            self._seen_updates.setdefault(user_id, set()).update(
                stream_id for _, stream_id, _, _ in pending_updates
            )

    @defer.inlineCallbacks
    def _need_to_do_resync(self, user_id, updates):
        """Given a list of updates for a user figure out if we need to do a full
        resync, or whether we have enough data that we can just apply the delta.
        """
        seen_updates = self._seen_updates.get(user_id, set())

        extremity = yield self.store.get_device_list_last_stream_id_for_remote(
            user_id
        )

        logger.debug(
            "Current extremity for %r: %r",
            user_id, extremity,
        )

        stream_id_in_updates = set()  # stream_ids in updates list
        for _, stream_id, prev_ids, _ in updates:
            if not prev_ids:
                # We always do a resync if there are no previous IDs
                defer.returnValue(True)

            for prev_id in prev_ids:
                if prev_id == extremity:
                    continue
                elif prev_id in seen_updates:
                    continue
                elif prev_id in stream_id_in_updates:
                    continue
                else:
                    defer.returnValue(True)

            stream_id_in_updates.add(stream_id)

        defer.returnValue(False)<|MERGE_RESOLUTION|>--- conflicted
+++ resolved
@@ -562,13 +562,12 @@
                 stream_id = result["stream_id"]
                 devices = result["devices"]
 
-<<<<<<< HEAD
                 for device in devices:
                     logger.debug(
                         "Handling resync update %r/%r, ID: %r",
                         user_id, device["device_id"], stream_id,
                     )
-=======
+
                 # If the remote server has more than ~1000 devices for this user
                 # we assume that something is going horribly wrong (e.g. a bot
                 # that logs in and creates a new device every time it tries to
@@ -586,7 +585,6 @@
                         user_id, len(devices)
                     )
                     devices = []
->>>>>>> 9ffadcdb
 
                 yield self.store.update_remote_device_list_cache(
                     user_id, devices, stream_id,
