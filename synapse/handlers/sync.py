--- conflicted
+++ resolved
@@ -559,12 +559,8 @@
             state_filter=StateFilter.from_types([
                 (EventTypes.Name, ''),
                 (EventTypes.CanonicalAlias, ''),
-<<<<<<< HEAD
                 (EventTypes.RoomAvatar, ''),
-            ]
-=======
             ]),
->>>>>>> cb7a6b23
         )
 
         # this is heavily cached, thus: fast.
@@ -587,39 +583,25 @@
         # we assume that if the event has contents, it'll
         # be a valid name or canonical_alias - i.e. we're checking that they
         # haven't been "deleted" by blatting {} over the top.
-<<<<<<< HEAD
         room_avatar_id = state_ids.get((EventTypes.RoomAvatar, ''))
         if room_avatar_id:
-            room_avatar = yield self.store.get_event(room_avatar_id, allow_none=False)
+            room_avatar = yield self.store.get_event(room_avatar_id, allow_none=True)
             if room_avatar and room_avatar.content:
                 # we have a room avatar; check to see if we can skip heroes
                 # because the room has an explicit name or canonical alias:
                 name_id = state_ids.get((EventTypes.Name, ''))
                 if name_id:
-                    name = yield self.store.get_event(name_id, allow_none=False)
+                    name = yield self.store.get_event(name_id, allow_none=True)
                     if name and name.content:
                         defer.returnValue(summary)
 
                 canonical_alias_id = state_ids.get((EventTypes.CanonicalAlias, ''))
                 if canonical_alias_id:
                     canonical_alias = yield self.store.get_event(
-                        canonical_alias_id, allow_none=False,
+                        canonical_alias_id, allow_none=Tue,
                     )
                     if canonical_alias and canonical_alias.content:
                         defer.returnValue(summary)
-=======
-        if name_id:
-            name = yield self.store.get_event(name_id, allow_none=True)
-            if name and name.content:
-                defer.returnValue(summary)
-
-        if canonical_alias_id:
-            canonical_alias = yield self.store.get_event(
-                canonical_alias_id, allow_none=True,
-            )
-            if canonical_alias and canonical_alias.content:
-                defer.returnValue(summary)
->>>>>>> cb7a6b23
 
         joined_user_ids = [
             r[0] for r in details.get(Membership.JOIN, empty_ms).members
