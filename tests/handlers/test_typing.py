# -*- coding: utf-8 -*-
# Copyright 2014-2016 OpenMarket Ltd
#
# Licensed under the Apache License, Version 2.0 (the "License");
# you may not use this file except in compliance with the License.
# You may obtain a copy of the License at
#
#     http://www.apache.org/licenses/LICENSE-2.0
#
# Unless required by applicable law or agreed to in writing, software
# distributed under the License is distributed on an "AS IS" BASIS,
# WITHOUT WARRANTIES OR CONDITIONS OF ANY KIND, either express or implied.
# See the License for the specific language governing permissions and
# limitations under the License.


import json

from mock import ANY, Mock, call

from twisted.internet import defer

from synapse.api.errors import AuthError
from synapse.types import UserID

from tests import unittest
from tests.utils import register_federation_servlets

# Some local users to test with
U_APPLE = UserID.from_string("@apple:test")
U_BANANA = UserID.from_string("@banana:test")

# Remote user
U_ONION = UserID.from_string("@onion:farm")

# Test room id
ROOM_ID = "a-room"


def _expect_edu_transaction(edu_type, content, origin="test"):
    return {
        "origin": origin,
        "origin_server_ts": 1000000,
        "pdus": [],
        "edus": [{"edu_type": edu_type, "content": content}],
    }


def _make_edu_transaction_json(edu_type, content):
    return json.dumps(_expect_edu_transaction(edu_type, content)).encode("utf8")


class TypingNotificationsTestCase(unittest.HomeserverTestCase):
    servlets = [register_federation_servlets]

    def make_homeserver(self, reactor, clock):
        # we mock out the keyring so as to skip the authentication check on the
        # federation API call.
        mock_keyring = Mock(spec=["verify_json_for_server"])
        mock_keyring.verify_json_for_server.return_value = defer.succeed(True)

        # we mock out the federation client too
        mock_federation_client = Mock(spec=["put_json"])
        mock_federation_client.put_json.return_value = defer.succeed((200, "OK"))

        hs = self.setup_test_homeserver(
            datastore=(
                Mock(
                    spec=[
                        # Bits that Federation needs
                        "prep_send_transaction",
                        "delivered_txn",
                        "get_received_txn_response",
                        "set_received_txn_response",
                        "get_destination_retry_timings",
                        "get_devices_by_remote",
                        # Bits that user_directory needs
                        "get_user_directory_stream_pos",
                        "get_current_state_deltas",
                    ]
                )
            ),
            notifier=Mock(),
            http_client=mock_federation_client,
            keyring=mock_keyring,
        )

        return hs

    def prepare(self, reactor, clock, hs):
        # the tests assume that we are starting at unix time 1000
        reactor.pump((1000,))

        mock_notifier = hs.get_notifier()
        self.on_new_event = mock_notifier.on_new_event

        self.handler = hs.get_typing_handler()

        self.event_source = hs.get_event_sources().sources["typing"]

        self.datastore = hs.get_datastore()
        retry_timings_res = {"destination": "", "retry_last_ts": 0, "retry_interval": 0}
        self.datastore.get_destination_retry_timings.return_value = defer.succeed(
            retry_timings_res
        )

        self.datastore.get_devices_by_remote.return_value = (0, [])

        def get_received_txn_response(*args):
            return defer.succeed(None)

        self.datastore.get_received_txn_response = get_received_txn_response

        self.room_members = []

        def check_joined_room(room_id, user_id):
            if user_id not in [u.to_string() for u in self.room_members]:
                raise AuthError(401, "User is not in the room")

        hs.get_auth().check_joined_room = check_joined_room

        def get_joined_hosts_for_room(room_id):
            return set(member.domain for member in self.room_members)

        self.datastore.get_joined_hosts_for_room = get_joined_hosts_for_room

        def get_current_users_in_room(room_id):
            return set(str(u) for u in self.room_members)

        hs.get_state_handler().get_current_users_in_room = get_current_users_in_room

        self.datastore.get_user_directory_stream_pos.return_value = (
            # we deliberately return a non-None stream pos to avoid doing an initial_spam
            defer.succeed(1)
        )

        self.datastore.get_current_state_deltas.return_value = None

        self.datastore.get_to_device_stream_token = lambda: 0
        self.datastore.get_new_device_msgs_for_remote = lambda *args, **kargs: ([], 0)
        self.datastore.delete_device_msgs_for_remote = lambda *args, **kargs: None

    def test_started_typing_local(self):
        self.room_members = [U_APPLE, U_BANANA]

        self.assertEquals(self.event_source.get_current_key(), 0)

        self.successResultOf(
            self.handler.started_typing(
                target_user=U_APPLE, auth_user=U_APPLE, room_id=ROOM_ID, timeout=20000
            )
        )

        self.on_new_event.assert_has_calls([call("typing_key", 1, rooms=[ROOM_ID])])

        self.assertEquals(self.event_source.get_current_key(), 1)
        events = self.event_source.get_new_events(room_ids=[ROOM_ID], from_key=0)
        self.assertEquals(
            events[0],
            [
                {
                    "type": "m.typing",
                    "room_id": ROOM_ID,
                    "content": {"user_ids": [U_APPLE.to_string()]},
                }
            ],
        )

    def test_started_typing_remote_send(self):
        self.room_members = [U_APPLE, U_ONION]

        self.successResultOf(
            self.handler.started_typing(
                target_user=U_APPLE, auth_user=U_APPLE, room_id=ROOM_ID, timeout=20000
            )
        )

        put_json = self.hs.get_http_client().put_json
        put_json.assert_called_once_with(
            "farm",
            path="/_matrix/federation/v1/send/1000000",
            data=_expect_edu_transaction(
                "m.typing",
                content={
                    "room_id": ROOM_ID,
                    "user_id": U_APPLE.to_string(),
                    "typing": True,
                },
            ),
            json_data_callback=ANY,
            long_retries=True,
            backoff_on_404=True,
<<<<<<< HEAD
            retry_on_dns_fail=False,
=======
            retry_on_dns_fail=True,
>>>>>>> 1391f612
            try_trailing_slash_on_400=True,
        )

    def test_started_typing_remote_recv(self):
        self.room_members = [U_APPLE, U_ONION]

        self.assertEquals(self.event_source.get_current_key(), 0)

        (request, channel) = self.make_request(
            "PUT",
            "/_matrix/federation/v1/send/1000000",
            _make_edu_transaction_json(
                "m.typing",
                content={
                    "room_id": ROOM_ID,
                    "user_id": U_ONION.to_string(),
                    "typing": True,
                },
            ),
            federation_auth_origin=b"farm",
        )
        self.render(request)
        self.assertEqual(channel.code, 200)

        self.on_new_event.assert_has_calls([call("typing_key", 1, rooms=[ROOM_ID])])

        self.assertEquals(self.event_source.get_current_key(), 1)
        events = self.event_source.get_new_events(room_ids=[ROOM_ID], from_key=0)
        self.assertEquals(
            events[0],
            [
                {
                    "type": "m.typing",
                    "room_id": ROOM_ID,
                    "content": {"user_ids": [U_ONION.to_string()]},
                }
            ],
        )

    def test_stopped_typing(self):
        self.room_members = [U_APPLE, U_BANANA, U_ONION]

        # Gut-wrenching
        from synapse.handlers.typing import RoomMember

        member = RoomMember(ROOM_ID, U_APPLE.to_string())
        self.handler._member_typing_until[member] = 1002000
        self.handler._room_typing[ROOM_ID] = set([U_APPLE.to_string()])

        self.assertEquals(self.event_source.get_current_key(), 0)

        self.successResultOf(
            self.handler.stopped_typing(
                target_user=U_APPLE, auth_user=U_APPLE, room_id=ROOM_ID
            )
        )

        self.on_new_event.assert_has_calls([call("typing_key", 1, rooms=[ROOM_ID])])

        put_json = self.hs.get_http_client().put_json
        put_json.assert_called_once_with(
            "farm",
            path="/_matrix/federation/v1/send/1000000",
            data=_expect_edu_transaction(
                "m.typing",
                content={
                    "room_id": ROOM_ID,
                    "user_id": U_APPLE.to_string(),
                    "typing": False,
                },
            ),
            json_data_callback=ANY,
            long_retries=True,
<<<<<<< HEAD
            retry_on_dns_fail=False,
=======
            retry_on_dns_fail=True,
>>>>>>> 1391f612
            backoff_on_404=True,
            try_trailing_slash_on_400=True,
        )

        self.assertEquals(self.event_source.get_current_key(), 1)
        events = self.event_source.get_new_events(room_ids=[ROOM_ID], from_key=0)
        self.assertEquals(
            events[0],
            [{"type": "m.typing", "room_id": ROOM_ID, "content": {"user_ids": []}}],
        )

    def test_typing_timeout(self):
        self.room_members = [U_APPLE, U_BANANA]

        self.assertEquals(self.event_source.get_current_key(), 0)

        self.successResultOf(
            self.handler.started_typing(
                target_user=U_APPLE, auth_user=U_APPLE, room_id=ROOM_ID, timeout=10000
            )
        )

        self.on_new_event.assert_has_calls([call("typing_key", 1, rooms=[ROOM_ID])])
        self.on_new_event.reset_mock()

        self.assertEquals(self.event_source.get_current_key(), 1)
        events = self.event_source.get_new_events(room_ids=[ROOM_ID], from_key=0)
        self.assertEquals(
            events[0],
            [
                {
                    "type": "m.typing",
                    "room_id": ROOM_ID,
                    "content": {"user_ids": [U_APPLE.to_string()]},
                }
            ],
        )

        self.reactor.pump([16])

        self.on_new_event.assert_has_calls([call("typing_key", 2, rooms=[ROOM_ID])])

        self.assertEquals(self.event_source.get_current_key(), 2)
        events = self.event_source.get_new_events(room_ids=[ROOM_ID], from_key=1)
        self.assertEquals(
            events[0],
            [{"type": "m.typing", "room_id": ROOM_ID, "content": {"user_ids": []}}],
        )

        # SYN-230 - see if we can still set after timeout

        self.successResultOf(
            self.handler.started_typing(
                target_user=U_APPLE, auth_user=U_APPLE, room_id=ROOM_ID, timeout=10000
            )
        )

        self.on_new_event.assert_has_calls([call("typing_key", 3, rooms=[ROOM_ID])])
        self.on_new_event.reset_mock()

        self.assertEquals(self.event_source.get_current_key(), 3)
        events = self.event_source.get_new_events(room_ids=[ROOM_ID], from_key=0)
        self.assertEquals(
            events[0],
            [
                {
                    "type": "m.typing",
                    "room_id": ROOM_ID,
                    "content": {"user_ids": [U_APPLE.to_string()]},
                }
            ],
        )<|MERGE_RESOLUTION|>--- conflicted
+++ resolved
@@ -190,11 +190,7 @@
             json_data_callback=ANY,
             long_retries=True,
             backoff_on_404=True,
-<<<<<<< HEAD
-            retry_on_dns_fail=False,
-=======
             retry_on_dns_fail=True,
->>>>>>> 1391f612
             try_trailing_slash_on_400=True,
         )
 
@@ -268,11 +264,7 @@
             ),
             json_data_callback=ANY,
             long_retries=True,
-<<<<<<< HEAD
-            retry_on_dns_fail=False,
-=======
             retry_on_dns_fail=True,
->>>>>>> 1391f612
             backoff_on_404=True,
             try_trailing_slash_on_400=True,
         )
