# -*- coding: utf-8 -*-
# Copyright 2014 matrix.org
#
# Licensed under the Apache License, Version 2.0 (the "License");
# you may not use this file except in compliance with the License.
# You may obtain a copy of the License at
#
#     http://www.apache.org/licenses/LICENSE-2.0
#
# Unless required by applicable law or agreed to in writing, software
# distributed under the License is distributed on an "AS IS" BASIS,
# WITHOUT WARRANTIES OR CONDITIONS OF ANY KIND, either express or implied.
# See the License for the specific language governing permissions and
# limitations under the License.

"""Tests REST events for /rooms paths."""

# twisted imports
from twisted.internet import defer

import synapse.rest.room
from synapse.api.constants import Membership

from synapse.server import HomeServer

# python imports
import json
import urllib

from ..utils import MockHttpResource, MemoryDataStore
from .utils import RestTestCase

from mock import Mock

PATH_PREFIX = "/matrix/client/api/v1"


class RoomPermissionsTestCase(RestTestCase):
    """ Tests room permissions. """
    user_id = "@sid1:red"
    rmcreator_id = "@notme:red"

    @defer.inlineCallbacks
    def setUp(self):
        self.mock_resource = MockHttpResource(prefix=PATH_PREFIX)

        state_handler = Mock(spec=["handle_new_event"])
        state_handler.handle_new_event.return_value = True

        persistence_service = Mock(spec=["get_latest_pdus_in_context"])
        persistence_service.get_latest_pdus_in_context.return_value = []

        hs = HomeServer(
            "test",
            db_pool=None,
            http_client=None,
            federation=Mock(),
            datastore=MemoryDataStore(),
            replication_layer=Mock(),
            state_handler=state_handler,
            persistence_service=persistence_service,
        )

        def _get_user_by_token(token=None):
            return hs.parse_userid(self.auth_user_id)
        hs.get_auth().get_user_by_token = _get_user_by_token

        self.auth_user_id = self.rmcreator_id

        synapse.rest.room.register_servlets(hs, self.mock_resource)

        self.auth = hs.get_auth()

        # create some rooms under the name rmcreator_id
        self.uncreated_rmid = "!aa:test"

        self.created_rmid = "!abc:test"
        yield self.create_room_as(self.created_rmid, self.rmcreator_id,
                                  is_public=False)

        self.created_public_rmid = "!def1234ghi:test"
        yield self.create_room_as(self.created_public_rmid, self.rmcreator_id,
                                  is_public=True)

        # send a message in one of the rooms
        self.created_rmid_msg_path = ("/rooms/%s/messages/%s/midaaa1" %
                                (self.created_rmid, self.rmcreator_id))
        (code, response) = yield self.mock_resource.trigger(
                           "PUT",
                           self.created_rmid_msg_path,
                           '{"msgtype":"m.text","body":"test msg"}')
        self.assertEquals(200, code, msg=str(response))

        # set topic for public room
        (code, response) = yield self.mock_resource.trigger(
                           "PUT",
                           "/rooms/%s/topic" % self.created_public_rmid,
                           '{"topic":"Public Room Topic"}')
        self.assertEquals(200, code, msg=str(response))

        # auth as user_id now
        self.auth_user_id = self.user_id

    def tearDown(self):
        pass

<<<<<<< HEAD
#    @defer.inlineCallbacks
#    def test_get_message(self):
#        # get message in uncreated room, expect 403
#        (code, response) = yield self.mock_server.trigger_get(
#                           "/rooms/noroom/messages/someid/m1")
#        self.assertEquals(403, code, msg=str(response))
#
#        # get message in created room not joined (no state), expect 403
#        (code, response) = yield self.mock_server.trigger_get(
#                           self.created_rmid_msg_path)
#        self.assertEquals(403, code, msg=str(response))
#
#        # get message in created room and invited, expect 403
#        yield self.invite(room=self.created_rmid, src=self.rmcreator_id,
#                          targ=self.user_id)
#        (code, response) = yield self.mock_server.trigger_get(
#                           self.created_rmid_msg_path)
#        self.assertEquals(403, code, msg=str(response))
#
#        # get message in created room and joined, expect 200
#        yield self.join(room=self.created_rmid, user=self.user_id)
#        (code, response) = yield self.mock_server.trigger_get(
#                           self.created_rmid_msg_path)
#        self.assertEquals(200, code, msg=str(response))
#
#        # get message in created room and left, expect 403
#        yield self.leave(room=self.created_rmid, user=self.user_id)
#        (code, response) = yield self.mock_server.trigger_get(
#                           self.created_rmid_msg_path)
#        self.assertEquals(403, code, msg=str(response))
=======
    @defer.inlineCallbacks
    def test_get_message(self):
        # get message in uncreated room, expect 403
        (code, response) = yield self.mock_resource.trigger_get(
                           "/rooms/noroom/messages/someid/m1")
        self.assertEquals(403, code, msg=str(response))

        # get message in created room not joined (no state), expect 403
        (code, response) = yield self.mock_resource.trigger_get(
                           self.created_rmid_msg_path)
        self.assertEquals(403, code, msg=str(response))

        # get message in created room and invited, expect 403
        yield self.invite(room=self.created_rmid, src=self.rmcreator_id,
                          targ=self.user_id)
        (code, response) = yield self.mock_resource.trigger_get(
                           self.created_rmid_msg_path)
        self.assertEquals(403, code, msg=str(response))

        # get message in created room and joined, expect 200
        yield self.join(room=self.created_rmid, user=self.user_id)
        (code, response) = yield self.mock_resource.trigger_get(
                           self.created_rmid_msg_path)
        self.assertEquals(200, code, msg=str(response))

        # get message in created room and left, expect 403
        yield self.leave(room=self.created_rmid, user=self.user_id)
        (code, response) = yield self.mock_resource.trigger_get(
                           self.created_rmid_msg_path)
        self.assertEquals(403, code, msg=str(response))
>>>>>>> 7e83a58c

    @defer.inlineCallbacks
    def test_send_message(self):
        msg_content = '{"msgtype":"m.text","body":"hello"}'
        send_msg_path = ("/rooms/%s/messages/%s/mid1" %
                        (self.created_rmid, self.user_id))

        # send message in uncreated room, expect 403
        (code, response) = yield self.mock_resource.trigger(
                           "PUT",
                           "/rooms/%s/messages/%s/mid1" %
                           (self.uncreated_rmid, self.user_id), msg_content)
        self.assertEquals(403, code, msg=str(response))

        # send message in created room not joined (no state), expect 403
        (code, response) = yield self.mock_resource.trigger(
                           "PUT", send_msg_path, msg_content)
        self.assertEquals(403, code, msg=str(response))

        # send message in created room and invited, expect 403
        yield self.invite(room=self.created_rmid, src=self.rmcreator_id,
                          targ=self.user_id)
        (code, response) = yield self.mock_resource.trigger(
                           "PUT", send_msg_path, msg_content)
        self.assertEquals(403, code, msg=str(response))

        # send message in created room and joined, expect 200
        yield self.join(room=self.created_rmid, user=self.user_id)
        (code, response) = yield self.mock_resource.trigger(
                           "PUT", send_msg_path, msg_content)
        self.assertEquals(200, code, msg=str(response))

        # send message in created room and left, expect 403
        yield self.leave(room=self.created_rmid, user=self.user_id)
        (code, response) = yield self.mock_resource.trigger(
                           "PUT", send_msg_path, msg_content)
        self.assertEquals(403, code, msg=str(response))

    @defer.inlineCallbacks
    def test_topic_perms(self):
        topic_content = '{"topic":"My Topic Name"}'
        topic_path = "/rooms/%s/topic" % self.created_rmid

        # set/get topic in uncreated room, expect 403
        (code, response) = yield self.mock_resource.trigger(
                           "PUT", "/rooms/%s/topic" % self.uncreated_rmid,
                           topic_content)
        self.assertEquals(403, code, msg=str(response))
        (code, response) = yield self.mock_resource.trigger_get(
                           "/rooms/%s/topic" % self.uncreated_rmid)
        self.assertEquals(403, code, msg=str(response))

        # set/get topic in created PRIVATE room not joined, expect 403
        (code, response) = yield self.mock_resource.trigger(
                           "PUT", topic_path, topic_content)
        self.assertEquals(403, code, msg=str(response))
        (code, response) = yield self.mock_resource.trigger_get(topic_path)
        self.assertEquals(403, code, msg=str(response))

        # set topic in created PRIVATE room and invited, expect 403
        yield self.invite(room=self.created_rmid, src=self.rmcreator_id,
                          targ=self.user_id)
        (code, response) = yield self.mock_resource.trigger(
                           "PUT", topic_path, topic_content)
        self.assertEquals(403, code, msg=str(response))

        # get topic in created PRIVATE room and invited, expect 200 (or 404)
        (code, response) = yield self.mock_resource.trigger_get(topic_path)
        self.assertEquals(404, code, msg=str(response))

        # set/get topic in created PRIVATE room and joined, expect 200
        yield self.join(room=self.created_rmid, user=self.user_id)
        (code, response) = yield self.mock_resource.trigger(
                           "PUT", topic_path, topic_content)
        self.assertEquals(200, code, msg=str(response))
        (code, response) = yield self.mock_resource.trigger_get(topic_path)
        self.assertEquals(200, code, msg=str(response))
        self.assert_dict(json.loads(topic_content), response)

        # set/get topic in created PRIVATE room and left, expect 403
        yield self.leave(room=self.created_rmid, user=self.user_id)
        (code, response) = yield self.mock_resource.trigger(
                           "PUT", topic_path, topic_content)
        self.assertEquals(403, code, msg=str(response))
        (code, response) = yield self.mock_resource.trigger_get(topic_path)
        self.assertEquals(403, code, msg=str(response))

        # get topic in PUBLIC room, not joined, expect 200 (or 404)
        (code, response) = yield self.mock_resource.trigger_get(
                           "/rooms/%s/topic" % self.created_public_rmid)
        self.assertEquals(200, code, msg=str(response))

        # set topic in PUBLIC room, not joined, expect 403
        (code, response) = yield self.mock_resource.trigger(
                           "PUT",
                           "/rooms/%s/topic" % self.created_public_rmid,
                           topic_content)
        self.assertEquals(403, code, msg=str(response))

    @defer.inlineCallbacks
    def _test_get_membership(self, room=None, members=[], expect_code=None):
        path = "/rooms/%s/members/%s/state"
        for member in members:
            (code, response) = yield self.mock_resource.trigger_get(
                               path %
                               (room, member))
            self.assertEquals(expect_code, code)

    @defer.inlineCallbacks
    def test_membership_basic_room_perms(self):
        # === room does not exist ===
        room = self.uncreated_rmid
        # get membership of self, get membership of other, uncreated room
        # expect all 403s
        yield self._test_get_membership(
            members=[self.user_id, self.rmcreator_id],
            room=room, expect_code=403)

        # trying to invite people to this room should 403
        yield self.invite(room=room, src=self.user_id, targ=self.rmcreator_id,
                          expect_code=403)

        # set [invite/join/left] of self, set [invite/join/left] of other,
        # expect all 403s
        for usr in [self.user_id, self.rmcreator_id]:
            yield self.join(room=room, user=usr, expect_code=403)
            yield self.leave(room=room, user=usr, expect_code=403)

    @defer.inlineCallbacks
    def test_membership_private_room_perms(self):
        room = self.created_rmid
        # get membership of self, get membership of other, private room + invite
        # expect all 403s
        yield self.invite(room=room, src=self.rmcreator_id,
                          targ=self.user_id)
        yield self._test_get_membership(
            members=[self.user_id, self.rmcreator_id],
            room=room, expect_code=403)

        # get membership of self, get membership of other, private room + joined
        # expect all 200s
        yield self.join(room=room, user=self.user_id)
        yield self._test_get_membership(
            members=[self.user_id, self.rmcreator_id],
            room=room, expect_code=200)

        # get membership of self, get membership of other, private room + left
        # expect all 403s
        yield self.leave(room=room, user=self.user_id)
        yield self._test_get_membership(
            members=[self.user_id, self.rmcreator_id],
            room=room, expect_code=403)

    @defer.inlineCallbacks
    def test_membership_public_room_perms(self):
        room = self.created_public_rmid
        # get membership of self, get membership of other, public room + invite
        # expect all 403s
        yield self.invite(room=room, src=self.rmcreator_id,
                          targ=self.user_id)
        yield self._test_get_membership(
            members=[self.user_id, self.rmcreator_id],
            room=room, expect_code=403)

        # get membership of self, get membership of other, public room + joined
        # expect all 200s
        yield self.join(room=room, user=self.user_id)
        yield self._test_get_membership(
            members=[self.user_id, self.rmcreator_id],
            room=room, expect_code=200)

        # get membership of self, get membership of other, public room + left
        # expect all 403s
        yield self.leave(room=room, user=self.user_id)
        yield self._test_get_membership(
            members=[self.user_id, self.rmcreator_id],
            room=room, expect_code=403)

    @defer.inlineCallbacks
    def test_invited_permissions(self):
        room = self.created_rmid
        yield self.invite(room=room, src=self.rmcreator_id, targ=self.user_id)

        # set [invite/join/left] of other user, expect 403s
        yield self.invite(room=room, src=self.user_id, targ=self.rmcreator_id,
                          expect_code=403)
        yield self.change_membership(room=room, src=self.user_id,
                                     targ=self.rmcreator_id,
                                     membership=Membership.JOIN,
                                     expect_code=403)
        yield self.change_membership(room=room, src=self.user_id,
                                     targ=self.rmcreator_id,
                                     membership=Membership.LEAVE,
                                     expect_code=403)

    @defer.inlineCallbacks
    def test_joined_permissions(self):
        room = self.created_rmid
        yield self.invite(room=room, src=self.rmcreator_id, targ=self.user_id)
        yield self.join(room=room, user=self.user_id)

        # set invited of self, expect 403
        yield self.invite(room=room, src=self.user_id, targ=self.user_id,
                          expect_code=403)

        # set joined of self, expect 200 (NOOP)
        yield self.join(room=room, user=self.user_id)

        other = "@burgundy:red"
        # set invited of other, expect 200
        yield self.invite(room=room, src=self.user_id, targ=other,
                          expect_code=200)

        # set joined of other, expect 403
        yield self.change_membership(room=room, src=self.user_id,
                                     targ=other,
                                     membership=Membership.JOIN,
                                     expect_code=403)

        # set left of other, expect 403
        yield self.change_membership(room=room, src=self.user_id,
                                     targ=other,
                                     membership=Membership.LEAVE,
                                     expect_code=403)

        # set left of self, expect 200
        yield self.leave(room=room, user=self.user_id)

    @defer.inlineCallbacks
    def test_leave_permissions(self):
        room = self.created_rmid
        yield self.invite(room=room, src=self.rmcreator_id, targ=self.user_id)
        yield self.join(room=room, user=self.user_id)
        yield self.leave(room=room, user=self.user_id)

        # set [invite/join/left] of self, set [invite/join/left] of other,
        # expect all 403s
        for usr in [self.user_id, self.rmcreator_id]:
            yield self.change_membership(room=room, src=self.user_id,
                                     targ=usr,
                                     membership=Membership.INVITE,
                                     expect_code=403)
            yield self.change_membership(room=room, src=self.user_id,
                                     targ=usr,
                                     membership=Membership.JOIN,
                                     expect_code=403)
            yield self.change_membership(room=room, src=self.user_id,
                                     targ=usr,
                                     membership=Membership.LEAVE,
                                     expect_code=403)


class RoomsMemberListTestCase(RestTestCase):
    """ Tests /rooms/$room_id/members/list REST events."""
    user_id = "@sid1:red"

    def setUp(self):
        self.mock_resource = MockHttpResource(prefix=PATH_PREFIX)

        state_handler = Mock(spec=["handle_new_event"])
        state_handler.handle_new_event.return_value = True

        persistence_service = Mock(spec=["get_latest_pdus_in_context"])
        persistence_service.get_latest_pdus_in_context.return_value = []

        hs = HomeServer(
            "test",
            db_pool=None,
            http_client=None,
            federation=Mock(),
            datastore=MemoryDataStore(),
            replication_layer=Mock(),
            state_handler=state_handler,
            persistence_service=persistence_service,
        )

        self.auth_user_id = self.user_id

        def _get_user_by_token(token=None):
            return hs.parse_userid(self.auth_user_id)
        hs.get_auth().get_user_by_token = _get_user_by_token

        synapse.rest.room.register_servlets(hs, self.mock_resource)

    def tearDown(self):
        pass

    @defer.inlineCallbacks
    def test_get_member_list(self):
        room_id = "!aa:test"
        yield self.create_room_as(room_id, self.user_id)
        (code, response) = yield self.mock_resource.trigger_get(
                           "/rooms/%s/members/list" % room_id)
        self.assertEquals(200, code, msg=str(response))

    @defer.inlineCallbacks
    def test_get_member_list_no_room(self):
        (code, response) = yield self.mock_resource.trigger_get(
                           "/rooms/roomdoesnotexist/members/list")
        self.assertEquals(403, code, msg=str(response))

    @defer.inlineCallbacks
    def test_get_member_list_no_permission(self):
        room_id = "!bb:test"
        yield self.create_room_as(room_id, "@some_other_guy:red")
        (code, response) = yield self.mock_resource.trigger_get(
                           "/rooms/%s/members/list" % room_id)
        self.assertEquals(403, code, msg=str(response))

    @defer.inlineCallbacks
    def test_get_member_list_mixed_memberships(self):
        room_id = "!bb:test"
        room_creator = "@some_other_guy:blue"
        room_path = "/rooms/%s/members/list" % room_id
        yield self.create_room_as(room_id, room_creator)
        yield self.invite(room=room_id, src=room_creator,
                          targ=self.user_id)
        # can't see list if you're just invited.
        (code, response) = yield self.mock_resource.trigger_get(room_path)
        self.assertEquals(403, code, msg=str(response))

        yield self.join(room=room_id, user=self.user_id)
        # can see list now joined
        (code, response) = yield self.mock_resource.trigger_get(room_path)
        self.assertEquals(200, code, msg=str(response))

        yield self.leave(room=room_id, user=self.user_id)
        # can no longer see list, you've left.
        (code, response) = yield self.mock_resource.trigger_get(room_path)
        self.assertEquals(403, code, msg=str(response))


class RoomsCreateTestCase(RestTestCase):
    """ Tests /rooms and /rooms/$room_id REST events. """
    user_id = "@sid1:red"

    def setUp(self):
        self.mock_resource = MockHttpResource(prefix=PATH_PREFIX)
        self.auth_user_id = self.user_id

        state_handler = Mock(spec=["handle_new_event"])
        state_handler.handle_new_event.return_value = True

        persistence_service = Mock(spec=["get_latest_pdus_in_context"])
        persistence_service.get_latest_pdus_in_context.return_value = []

        hs = HomeServer(
            "test",
            db_pool=None,
            http_client=None,
            federation=Mock(),
            datastore=MemoryDataStore(),
            replication_layer=Mock(),
            state_handler=state_handler,
            persistence_service=persistence_service,
        )

        def _get_user_by_token(token=None):
            return hs.parse_userid(self.auth_user_id)
        hs.get_auth().get_user_by_token = _get_user_by_token

        synapse.rest.room.register_servlets(hs, self.mock_resource)

    def tearDown(self):
        pass

    @defer.inlineCallbacks
    def test_post_room_no_keys(self):
        # POST with no config keys, expect new room id
        (code, response) = yield self.mock_resource.trigger("POST", "/rooms",
                                                          "{}")
        self.assertEquals(200, code, response)
        self.assertTrue("room_id" in response)

    @defer.inlineCallbacks
    def test_post_room_visibility_key(self):
        # POST with visibility config key, expect new room id
        (code, response) = yield self.mock_resource.trigger("POST", "/rooms",
                                                '{"visibility":"private"}')
        self.assertEquals(200, code)
        self.assertTrue("room_id" in response)

    @defer.inlineCallbacks
    def test_post_room_custom_key(self):
        # POST with custom config keys, expect new room id
        (code, response) = yield self.mock_resource.trigger("POST", "/rooms",
                                                '{"custom":"stuff"}')
        self.assertEquals(200, code)
        self.assertTrue("room_id" in response)

    @defer.inlineCallbacks
    def test_post_room_known_and_unknown_keys(self):
        # POST with custom + known config keys, expect new room id
        (code, response) = yield self.mock_resource.trigger("POST", "/rooms",
                                 '{"visibility":"private","custom":"things"}')
        self.assertEquals(200, code)
        self.assertTrue("room_id" in response)

    @defer.inlineCallbacks
    def test_post_room_invalid_content(self):
        # POST with invalid content / paths, expect 400
        (code, response) = yield self.mock_resource.trigger("POST", "/rooms",
                                                          '{"visibili')
        self.assertEquals(400, code)

        (code, response) = yield self.mock_resource.trigger("POST", "/rooms",
                                                          '["hello"]')
        self.assertEquals(400, code)

    @defer.inlineCallbacks
    def test_put_room_no_keys(self):
        # PUT with no config keys, expect new room id
        (code, response) = yield self.mock_resource.trigger(
            "PUT", "/rooms/%21aa%3Atest", "{}"
        )
        self.assertEquals(200, code)
        self.assertTrue("room_id" in response)

    @defer.inlineCallbacks
    def test_put_room_visibility_key(self):
        # PUT with known config keys, expect new room id
        (code, response) = yield self.mock_resource.trigger(
            "PUT", "/rooms/%21bb%3Atest", '{"visibility":"private"}'
        )
        self.assertEquals(200, code)
        self.assertTrue("room_id" in response)

    @defer.inlineCallbacks
    def test_put_room_custom_key(self):
        # PUT with custom config keys, expect new room id
        (code, response) = yield self.mock_resource.trigger(
            "PUT", "/rooms/%21cc%3Atest", '{"custom":"stuff"}'
        )
        self.assertEquals(200, code)
        self.assertTrue("room_id" in response)

    @defer.inlineCallbacks
    def test_put_room_known_and_unknown_keys(self):
        # PUT with custom + known config keys, expect new room id
        (code, response) = yield self.mock_resource.trigger(
            "PUT", "/rooms/%21dd%3Atest",
            '{"visibility":"private","custom":"things"}'
        )
        self.assertEquals(200, code)
        self.assertTrue("room_id" in response)

    @defer.inlineCallbacks
    def test_put_room_invalid_content(self):
        # PUT with invalid content / room names, expect 400

        (code, response) = yield self.mock_resource.trigger(
            "PUT", "/rooms/ee", '{"sdf"'
        )
        self.assertEquals(400, code)

        (code, response) = yield self.mock_resource.trigger(
            "PUT", "/rooms/ee", '["hello"]'
        )
        self.assertEquals(400, code)

    @defer.inlineCallbacks
    def test_put_room_conflict(self):
        yield self.create_room_as("!aa:test", self.user_id)

        # PUT with conflicting room ID, expect 409
        (code, response) = yield self.mock_resource.trigger(
            "PUT", "/rooms/%21aa%3Atest", "{}"
        )
        self.assertEquals(409, code)


class RoomTopicTestCase(RestTestCase):
    """ Tests /rooms/$room_id/topic REST events. """
    user_id = "@sid1:red"

    @defer.inlineCallbacks
    def setUp(self):
        self.mock_resource = MockHttpResource(prefix=PATH_PREFIX)
        self.auth_user_id = self.user_id
        self.room_id = "!rid1:test"
        self.path = "/rooms/%s/topic" % self.room_id

        state_handler = Mock(spec=["handle_new_event"])
        state_handler.handle_new_event.return_value = True

        persistence_service = Mock(spec=["get_latest_pdus_in_context"])
        persistence_service.get_latest_pdus_in_context.return_value = []

        hs = HomeServer(
            "test",
            db_pool=None,
            http_client=None,
            federation=Mock(),
            datastore=MemoryDataStore(),
            replication_layer=Mock(),
            state_handler=state_handler,
            persistence_service=persistence_service,
        )

        def _get_user_by_token(token=None):
            return hs.parse_userid(self.auth_user_id)
        hs.get_auth().get_user_by_token = _get_user_by_token

        synapse.rest.room.register_servlets(hs, self.mock_resource)

        # create the room
        yield self.create_room_as(self.room_id, self.user_id)

    def tearDown(self):
        pass

    @defer.inlineCallbacks
    def test_invalid_puts(self):
        # missing keys or invalid json
        (code, response) = yield self.mock_resource.trigger("PUT",
                           self.path, '{}')
        self.assertEquals(400, code, msg=str(response))

        (code, response) = yield self.mock_resource.trigger("PUT",
                           self.path, '{"_name":"bob"}')
        self.assertEquals(400, code, msg=str(response))

        (code, response) = yield self.mock_resource.trigger("PUT",
                           self.path, '{"nao')
        self.assertEquals(400, code, msg=str(response))

        (code, response) = yield self.mock_resource.trigger("PUT",
                           self.path, '[{"_name":"bob"},{"_name":"jill"}]')
        self.assertEquals(400, code, msg=str(response))

        (code, response) = yield self.mock_resource.trigger("PUT",
                           self.path, 'text only')
        self.assertEquals(400, code, msg=str(response))

        (code, response) = yield self.mock_resource.trigger("PUT",
                           self.path, '')
        self.assertEquals(400, code, msg=str(response))

        # valid key, wrong type
        content = '{"topic":["Topic name"]}'
        (code, response) = yield self.mock_resource.trigger("PUT",
                           self.path, content)
        self.assertEquals(400, code, msg=str(response))

    @defer.inlineCallbacks
    def test_rooms_topic(self):
        # nothing should be there
        (code, response) = yield self.mock_resource.trigger_get(self.path)
        self.assertEquals(404, code, msg=str(response))

        # valid put
        content = '{"topic":"Topic name"}'
        (code, response) = yield self.mock_resource.trigger("PUT",
                           self.path, content)
        self.assertEquals(200, code, msg=str(response))

        # valid get
        (code, response) = yield self.mock_resource.trigger_get(self.path)
        self.assertEquals(200, code, msg=str(response))
        self.assert_dict(json.loads(content), response)

    @defer.inlineCallbacks
    def test_rooms_topic_with_extra_keys(self):
        # valid put with extra keys
        content = '{"topic":"Seasons","subtopic":"Summer"}'
        (code, response) = yield self.mock_resource.trigger("PUT",
                           self.path, content)
        self.assertEquals(200, code, msg=str(response))

        # valid get
        (code, response) = yield self.mock_resource.trigger_get(self.path)
        self.assertEquals(200, code, msg=str(response))
        self.assert_dict(json.loads(content), response)


class RoomMemberStateTestCase(RestTestCase):
    """ Tests /rooms/$room_id/members/$user_id/state REST events. """
    user_id = "@sid1:red"

    @defer.inlineCallbacks
    def setUp(self):
        self.mock_resource = MockHttpResource(prefix=PATH_PREFIX)
        self.auth_user_id = self.user_id
        self.room_id = "!rid1:test"

        state_handler = Mock(spec=["handle_new_event"])
        state_handler.handle_new_event.return_value = True

        persistence_service = Mock(spec=["get_latest_pdus_in_context"])
        persistence_service.get_latest_pdus_in_context.return_value = []

        hs = HomeServer(
            "test",
            db_pool=None,
            http_client=None,
            federation=Mock(),
            datastore=MemoryDataStore(),
            replication_layer=Mock(),
            state_handler=state_handler,
            persistence_service=persistence_service,
        )

        def _get_user_by_token(token=None):
            return hs.parse_userid(self.auth_user_id)
        hs.get_auth().get_user_by_token = _get_user_by_token

        synapse.rest.room.register_servlets(hs, self.mock_resource)

        yield self.create_room_as(self.room_id, self.user_id)

    def tearDown(self):
        pass

    @defer.inlineCallbacks
    def test_invalid_puts(self):
        path = "/rooms/%s/members/%s/state" % (self.room_id, self.user_id)
        # missing keys or invalid json
        (code, response) = yield self.mock_resource.trigger("PUT",
                           path, '{}')
        self.assertEquals(400, code, msg=str(response))

        (code, response) = yield self.mock_resource.trigger("PUT",
                           path, '{"_name":"bob"}')
        self.assertEquals(400, code, msg=str(response))

        (code, response) = yield self.mock_resource.trigger("PUT",
                           path, '{"nao')
        self.assertEquals(400, code, msg=str(response))

        (code, response) = yield self.mock_resource.trigger("PUT",
                           path, '[{"_name":"bob"},{"_name":"jill"}]')
        self.assertEquals(400, code, msg=str(response))

        (code, response) = yield self.mock_resource.trigger("PUT",
                           path, 'text only')
        self.assertEquals(400, code, msg=str(response))

        (code, response) = yield self.mock_resource.trigger("PUT",
                           path, '')
        self.assertEquals(400, code, msg=str(response))

        # valid keys, wrong types
        content = ('{"membership":["%s","%s","%s"]}' %
                  (Membership.INVITE, Membership.JOIN, Membership.LEAVE))
        (code, response) = yield self.mock_resource.trigger("PUT", path, content)
        self.assertEquals(400, code, msg=str(response))

    @defer.inlineCallbacks
    def test_rooms_members_self(self):
        path = "/rooms/%s/members/%s/state" % (
            urllib.quote(self.room_id), self.user_id
        )

        # valid join message (NOOP since we made the room)
        content = '{"membership":"%s"}' % Membership.JOIN
        (code, response) = yield self.mock_resource.trigger("PUT", path, content)
        self.assertEquals(200, code, msg=str(response))

        (code, response) = yield self.mock_resource.trigger("GET", path, None)
        self.assertEquals(200, code, msg=str(response))
        self.assertEquals(json.loads(content), response)

    @defer.inlineCallbacks
    def test_rooms_members_other(self):
        self.other_id = "@zzsid1:red"
        path = "/rooms/%s/members/%s/state" % (
            urllib.quote(self.room_id), self.other_id
        )

        # valid invite message
        content = '{"membership":"%s"}' % Membership.INVITE
        (code, response) = yield self.mock_resource.trigger("PUT", path, content)
        self.assertEquals(200, code, msg=str(response))

        (code, response) = yield self.mock_resource.trigger("GET", path, None)
        self.assertEquals(200, code, msg=str(response))
        self.assertEquals(json.loads(content), response)

    @defer.inlineCallbacks
    def test_rooms_members_other_custom_keys(self):
        self.other_id = "@zzsid1:red"
        path = "/rooms/%s/members/%s/state" % (
            urllib.quote(self.room_id), self.other_id
        )

        # valid invite message with custom key
        content = ('{"membership":"%s","invite_text":"%s"}' %
                    (Membership.INVITE, "Join us!"))
        (code, response) = yield self.mock_resource.trigger("PUT", path, content)
        self.assertEquals(200, code, msg=str(response))

        (code, response) = yield self.mock_resource.trigger("GET", path, None)
        self.assertEquals(200, code, msg=str(response))
        self.assertEquals(json.loads(content), response)


class RoomMessagesTestCase(RestTestCase):
    """ Tests /rooms/$room_id/messages/$user_id/$msg_id REST events. """
    user_id = "@sid1:red"

    @defer.inlineCallbacks
    def setUp(self):
        self.mock_resource = MockHttpResource(prefix=PATH_PREFIX)
        self.auth_user_id = self.user_id
        self.room_id = "!rid1:test"

        state_handler = Mock(spec=["handle_new_event"])
        state_handler.handle_new_event.return_value = True

        persistence_service = Mock(spec=["get_latest_pdus_in_context"])
        persistence_service.get_latest_pdus_in_context.return_value = []

        hs = HomeServer(
            "test",
            db_pool=None,
            http_client=None,
            federation=Mock(),
            datastore=MemoryDataStore(),
            replication_layer=Mock(),
            state_handler=state_handler,
            persistence_service=persistence_service,
        )

        def _get_user_by_token(token=None):
            return hs.parse_userid(self.auth_user_id)
        hs.get_auth().get_user_by_token = _get_user_by_token

        synapse.rest.room.register_servlets(hs, self.mock_resource)

        yield self.create_room_as(self.room_id, self.user_id)

    def tearDown(self):
        pass

    @defer.inlineCallbacks
    def test_invalid_puts(self):
        path = "/rooms/%s/messages/%s/mid1" % (
            urllib.quote(self.room_id), self.user_id
        )
        # missing keys or invalid json
        (code, response) = yield self.mock_resource.trigger("PUT",
                           path, '{}')
        self.assertEquals(400, code, msg=str(response))

        (code, response) = yield self.mock_resource.trigger("PUT",
                           path, '{"_name":"bob"}')
        self.assertEquals(400, code, msg=str(response))

        (code, response) = yield self.mock_resource.trigger("PUT",
                           path, '{"nao')
        self.assertEquals(400, code, msg=str(response))

        (code, response) = yield self.mock_resource.trigger("PUT",
                           path, '[{"_name":"bob"},{"_name":"jill"}]')
        self.assertEquals(400, code, msg=str(response))

        (code, response) = yield self.mock_resource.trigger("PUT",
                           path, 'text only')
        self.assertEquals(400, code, msg=str(response))

        (code, response) = yield self.mock_resource.trigger("PUT",
                           path, '')
        self.assertEquals(400, code, msg=str(response))

    @defer.inlineCallbacks
    def test_rooms_messages_sent(self):
        path = "/rooms/%s/messages/%s/mid1" % (
            urllib.quote(self.room_id), self.user_id
        )

        content = '{"body":"test","msgtype":{"type":"a"}}'
        (code, response) = yield self.mock_resource.trigger("PUT", path, content)
        self.assertEquals(400, code, msg=str(response))

        # custom message types
        content = '{"body":"test","msgtype":"test.custom.text"}'
        (code, response) = yield self.mock_resource.trigger("PUT", path, content)
        self.assertEquals(200, code, msg=str(response))

<<<<<<< HEAD
        # (code, response) = yield self.mock_server.trigger("GET", path, None)
        # self.assertEquals(200, code, msg=str(response))
        # self.assert_dict(json.loads(content), response)
=======
        (code, response) = yield self.mock_resource.trigger("GET", path, None)
        self.assertEquals(200, code, msg=str(response))
        self.assert_dict(json.loads(content), response)
>>>>>>> 7e83a58c

        # m.text message type
        path = "/rooms/%s/messages/%s/mid2" % (
            urllib.quote(self.room_id), self.user_id
        )
        content = '{"body":"test2","msgtype":"m.text"}'
        (code, response) = yield self.mock_resource.trigger("PUT", path, content)
        self.assertEquals(200, code, msg=str(response))

<<<<<<< HEAD
        # (code, response) = yield self.mock_server.trigger("GET", path, None)
        # self.assertEquals(200, code, msg=str(response))
        # self.assert_dict(json.loads(content), response)
=======
        (code, response) = yield self.mock_resource.trigger("GET", path, None)
        self.assertEquals(200, code, msg=str(response))
        self.assert_dict(json.loads(content), response)
>>>>>>> 7e83a58c

        # trying to send message in different user path
        path = "/rooms/%s/messages/%s/mid2" % (
            urllib.quote(self.room_id), "invalid" + self.user_id
        )
        content = '{"body":"test2","msgtype":"m.text"}'
        (code, response) = yield self.mock_resource.trigger("PUT", path, content)
        self.assertEquals(403, code, msg=str(response))<|MERGE_RESOLUTION|>--- conflicted
+++ resolved
@@ -104,69 +104,36 @@
     def tearDown(self):
         pass
 
-<<<<<<< HEAD
 #    @defer.inlineCallbacks
 #    def test_get_message(self):
 #        # get message in uncreated room, expect 403
-#        (code, response) = yield self.mock_server.trigger_get(
+#        (code, response) = yield self.mock_resource.trigger_get(
 #                           "/rooms/noroom/messages/someid/m1")
 #        self.assertEquals(403, code, msg=str(response))
 #
 #        # get message in created room not joined (no state), expect 403
-#        (code, response) = yield self.mock_server.trigger_get(
+#        (code, response) = yield self.mock_resource.trigger_get(
 #                           self.created_rmid_msg_path)
 #        self.assertEquals(403, code, msg=str(response))
 #
 #        # get message in created room and invited, expect 403
 #        yield self.invite(room=self.created_rmid, src=self.rmcreator_id,
 #                          targ=self.user_id)
-#        (code, response) = yield self.mock_server.trigger_get(
+#        (code, response) = yield self.mock_resource.trigger_get(
 #                           self.created_rmid_msg_path)
 #        self.assertEquals(403, code, msg=str(response))
 #
 #        # get message in created room and joined, expect 200
 #        yield self.join(room=self.created_rmid, user=self.user_id)
-#        (code, response) = yield self.mock_server.trigger_get(
+#        (code, response) = yield self.mock_resource.trigger_get(
 #                           self.created_rmid_msg_path)
 #        self.assertEquals(200, code, msg=str(response))
 #
 #        # get message in created room and left, expect 403
 #        yield self.leave(room=self.created_rmid, user=self.user_id)
-#        (code, response) = yield self.mock_server.trigger_get(
+#        (code, response) = yield self.mock_resource.trigger_get(
 #                           self.created_rmid_msg_path)
 #        self.assertEquals(403, code, msg=str(response))
-=======
-    @defer.inlineCallbacks
-    def test_get_message(self):
-        # get message in uncreated room, expect 403
-        (code, response) = yield self.mock_resource.trigger_get(
-                           "/rooms/noroom/messages/someid/m1")
-        self.assertEquals(403, code, msg=str(response))
-
-        # get message in created room not joined (no state), expect 403
-        (code, response) = yield self.mock_resource.trigger_get(
-                           self.created_rmid_msg_path)
-        self.assertEquals(403, code, msg=str(response))
-
-        # get message in created room and invited, expect 403
-        yield self.invite(room=self.created_rmid, src=self.rmcreator_id,
-                          targ=self.user_id)
-        (code, response) = yield self.mock_resource.trigger_get(
-                           self.created_rmid_msg_path)
-        self.assertEquals(403, code, msg=str(response))
-
-        # get message in created room and joined, expect 200
-        yield self.join(room=self.created_rmid, user=self.user_id)
-        (code, response) = yield self.mock_resource.trigger_get(
-                           self.created_rmid_msg_path)
-        self.assertEquals(200, code, msg=str(response))
-
-        # get message in created room and left, expect 403
-        yield self.leave(room=self.created_rmid, user=self.user_id)
-        (code, response) = yield self.mock_resource.trigger_get(
-                           self.created_rmid_msg_path)
-        self.assertEquals(403, code, msg=str(response))
->>>>>>> 7e83a58c
 
     @defer.inlineCallbacks
     def test_send_message(self):
@@ -946,15 +913,9 @@
         (code, response) = yield self.mock_resource.trigger("PUT", path, content)
         self.assertEquals(200, code, msg=str(response))
 
-<<<<<<< HEAD
-        # (code, response) = yield self.mock_server.trigger("GET", path, None)
-        # self.assertEquals(200, code, msg=str(response))
-        # self.assert_dict(json.loads(content), response)
-=======
-        (code, response) = yield self.mock_resource.trigger("GET", path, None)
-        self.assertEquals(200, code, msg=str(response))
-        self.assert_dict(json.loads(content), response)
->>>>>>> 7e83a58c
+#        (code, response) = yield self.mock_resource.trigger("GET", path, None)
+#        self.assertEquals(200, code, msg=str(response))
+#        self.assert_dict(json.loads(content), response)
 
         # m.text message type
         path = "/rooms/%s/messages/%s/mid2" % (
@@ -964,15 +925,9 @@
         (code, response) = yield self.mock_resource.trigger("PUT", path, content)
         self.assertEquals(200, code, msg=str(response))
 
-<<<<<<< HEAD
-        # (code, response) = yield self.mock_server.trigger("GET", path, None)
-        # self.assertEquals(200, code, msg=str(response))
-        # self.assert_dict(json.loads(content), response)
-=======
-        (code, response) = yield self.mock_resource.trigger("GET", path, None)
-        self.assertEquals(200, code, msg=str(response))
-        self.assert_dict(json.loads(content), response)
->>>>>>> 7e83a58c
+#        (code, response) = yield self.mock_resource.trigger("GET", path, None)
+#        self.assertEquals(200, code, msg=str(response))
+#        self.assert_dict(json.loads(content), response)
 
         # trying to send message in different user path
         path = "/rooms/%s/messages/%s/mid2" % (
